package linode

import (
	"context"
	"encoding/json"
	"errors"
	"fmt"
	"net/http"
	"os"
	"reflect"
	"strconv"
	"strings"
	"time"

	v1 "k8s.io/api/core/v1"
	metav1 "k8s.io/apimachinery/pkg/apis/meta/v1"
	"k8s.io/client-go/kubernetes"
	"k8s.io/client-go/rest"
	"k8s.io/client-go/tools/clientcmd"
	cloudprovider "k8s.io/cloud-provider"
	"k8s.io/klog/v2"

	"github.com/linode/linode-cloud-controller-manager/sentry"
	"github.com/linode/linodego"
)

const (
	// annLinodeDefaultProtocol is the annotation used to specify the default protocol
	// for Linode load balancers. Options are tcp, http and https. Defaults to tcp.
	annLinodeDefaultProtocol      = "service.beta.kubernetes.io/linode-loadbalancer-default-protocol"
	annLinodePortConfigPrefix     = "service.beta.kubernetes.io/linode-loadbalancer-port-"
	annLinodeDefaultProxyProtocol = "service.beta.kubernetes.io/linode-loadbalancer-default-proxy-protocol"

	annLinodeCheckPath       = "service.beta.kubernetes.io/linode-loadbalancer-check-path"
	annLinodeCheckBody       = "service.beta.kubernetes.io/linode-loadbalancer-check-body"
	annLinodeHealthCheckType = "service.beta.kubernetes.io/linode-loadbalancer-check-type"

	annLinodeHealthCheckInterval = "service.beta.kubernetes.io/linode-loadbalancer-check-interval"
	annLinodeHealthCheckTimeout  = "service.beta.kubernetes.io/linode-loadbalancer-check-timeout"
	annLinodeHealthCheckAttempts = "service.beta.kubernetes.io/linode-loadbalancer-check-attempts"
	annLinodeHealthCheckPassive  = "service.beta.kubernetes.io/linode-loadbalancer-check-passive"

	// annLinodeThrottle is the annotation specifying the value of the Client Connection
	// Throttle, which limits the number of subsequent new connections per second from the
	// same client IP. Options are a number between 1-20, or 0 to disable. Defaults to 20.
	annLinodeThrottle = "service.beta.kubernetes.io/linode-loadbalancer-throttle"

	annLinodeLoadBalancerPreserve = "service.beta.kubernetes.io/linode-loadbalancer-preserve"
	annLinodeNodeBalancerID       = "service.beta.kubernetes.io/linode-loadbalancer-nodebalancer-id"

	annLinodeHostnameOnlyIngress = "service.beta.kubernetes.io/linode-loadbalancer-hostname-only-ingress"
	annLinodeLoadBalancerTags    = "service.beta.kubernetes.io/linode-loadbalancer-tags"
	annLinodeCloudFirewallID     = "service.beta.kubernetes.io/linode-loadbalancer-firewall-id"

	annLinodeNodePrivateIP = "node.k8s.linode.com/private-ip"
)

var (
	errNoNodesAvailable = errors.New("no nodes available for nodebalancer")
)

type lbNotFoundError struct {
	serviceNn      string
	nodeBalancerID int
}

func (e lbNotFoundError) Error() string {
	if e.nodeBalancerID != 0 {
		return fmt.Sprintf("LoadBalancer (%d) not found for service (%s)", e.nodeBalancerID, e.serviceNn)
	}
	return fmt.Sprintf("LoadBalancer not found for service (%s)", e.serviceNn)
}

type loadbalancers struct {
	client Client
	zone   string

	kubeClient kubernetes.Interface
}

type portConfigAnnotation struct {
	TLSSecretName string `json:"tls-secret-name"`
	Protocol      string `json:"protocol"`
	ProxyProtocol string `json:"proxy-protocol"`
}

type portConfig struct {
	TLSSecretName string
	Protocol      linodego.ConfigProtocol
	ProxyProtocol linodego.ConfigProxyProtocol
	Port          int
}

// newLoadbalancers returns a cloudprovider.LoadBalancer whose concrete type is a *loadbalancer.
func newLoadbalancers(client Client, zone string) cloudprovider.LoadBalancer {
	return &loadbalancers{client: client, zone: zone}
}

func (l *loadbalancers) getNodeBalancerForService(ctx context.Context, service *v1.Service) (*linodego.NodeBalancer, error) {
	rawID, _ := getServiceAnnotation(service, annLinodeNodeBalancerID)
	id, idErr := strconv.Atoi(rawID)
	hasIDAnn := idErr == nil && id != 0

	if hasIDAnn {
		sentry.SetTag(ctx, "load_balancer_id", rawID)
		nb, err := l.getNodeBalancerByID(ctx, service, id)
		switch err.(type) {
		case nil:
			return nb, nil

		case lbNotFoundError:
			return nil, fmt.Errorf("%s annotation points to a NodeBalancer that does not exist: %s", annLinodeNodeBalancerID, err)

		default:
			return nil, err
		}
	}
	return l.getNodeBalancerByStatus(ctx, service)
}

func (l *loadbalancers) getLatestServiceLoadBalancerStatus(ctx context.Context, service *v1.Service) (v1.LoadBalancerStatus, error) {
	err := l.retrieveKubeClient()
	if err != nil {
		return v1.LoadBalancerStatus{}, err
	}

	service, err = l.kubeClient.CoreV1().Services(service.Namespace).Get(ctx, service.Name, metav1.GetOptions{})
	if err != nil {
		return v1.LoadBalancerStatus{}, err
	}
	return service.Status.LoadBalancer, nil
}

// getNodeBalancerByStatus attempts to get the NodeBalancer from the IPv4 specified in the
// most recent LoadBalancer status.
func (l *loadbalancers) getNodeBalancerByStatus(ctx context.Context, service *v1.Service) (nb *linodego.NodeBalancer, err error) {
	for _, ingress := range service.Status.LoadBalancer.Ingress {
		if ingress.IP != "" {
			return l.getNodeBalancerByIPv4(ctx, service, ingress.IP)
		}
		if ingress.Hostname != "" {
			return l.getNodeBalancerByHostname(ctx, service, ingress.Hostname)
		}
	}
	return nil, lbNotFoundError{serviceNn: getServiceNn(service)}
}

// cleanupOldNodeBalancer removes the service's disowned NodeBalancer if there is one.
//
// The current NodeBalancer from getNodeBalancerForService is compared to the most recent
// LoadBalancer status; if they are different (because of an updated NodeBalancerID
// annotation), the old one is deleted.
func (l *loadbalancers) cleanupOldNodeBalancer(ctx context.Context, service *v1.Service) error {
	// unless there's an annotation, we can never get a past and current NB to differ,
	// because they're looked up the same way
	if _, ok := getServiceAnnotation(service, annLinodeNodeBalancerID); !ok {
		return nil
	}

	previousNB, err := l.getNodeBalancerByStatus(ctx, service)
	switch err.(type) {
	case nil:
		// continue execution
		break
	case lbNotFoundError:
		return nil
	default:
		return err
	}

	nb, err := l.getNodeBalancerForService(ctx, service)
	if err != nil {
		return err
	}

	if previousNB.ID == nb.ID {
		return nil
	}

	if err := l.client.DeleteNodeBalancer(ctx, previousNB.ID); err != nil {
		return err
	}

	klog.Infof("successfully deleted old NodeBalancer (%d) for service (%s)", previousNB.ID, getServiceNn(service))
	return nil
}

// GetLoadBalancerName returns the name of the load balancer.
//
// GetLoadBalancer will not modify service.
func (l *loadbalancers) GetLoadBalancerName(_ context.Context, _ string, _ *v1.Service) string {
	unixNano := strconv.FormatInt(time.Now().UnixNano(), 16)
	return fmt.Sprintf("ccm-%s", unixNano[len(unixNano)-12:])
}

// GetLoadBalancer returns the *v1.LoadBalancerStatus of service.
//
// GetLoadBalancer will not modify service.
func (l *loadbalancers) GetLoadBalancer(ctx context.Context, clusterName string, service *v1.Service) (*v1.LoadBalancerStatus, bool, error) {
	ctx = sentry.SetHubOnContext(ctx)
	sentry.SetTag(ctx, "cluster_name", clusterName)
	sentry.SetTag(ctx, "service", service.Name)

	nb, err := l.getNodeBalancerForService(ctx, service)
	switch err.(type) {
	case nil:
		break

	case lbNotFoundError:
		return nil, false, nil

	default:
		sentry.CaptureError(ctx, err)
		return nil, false, err
	}

	return makeLoadBalancerStatus(service, nb), true, nil
}

// EnsureLoadBalancer ensures that the cluster is running a load balancer for
// service.
//
// EnsureLoadBalancer will not modify service or nodes.
func (l *loadbalancers) EnsureLoadBalancer(ctx context.Context, clusterName string, service *v1.Service, nodes []*v1.Node) (lbStatus *v1.LoadBalancerStatus, err error) {
	ctx = sentry.SetHubOnContext(ctx)
	sentry.SetTag(ctx, "cluster_name", clusterName)
	sentry.SetTag(ctx, "service", service.Name)

	var nb *linodego.NodeBalancer
	serviceNn := getServiceNn(service)

	nb, err = l.getNodeBalancerForService(ctx, service)
	switch err.(type) {
	case lbNotFoundError:
		if nb, err = l.buildLoadBalancerRequest(ctx, clusterName, service, nodes); err != nil {
			sentry.CaptureError(ctx, err)
			return nil, err
		}
		klog.Infof("created new NodeBalancer (%d) for service (%s)", nb.ID, serviceNn)

	case nil:
		if err = l.updateNodeBalancer(ctx, service, nodes, nb); err != nil {
			sentry.CaptureError(ctx, err)
			return nil, err
		}

	default:
		sentry.CaptureError(ctx, err)
		return nil, err
	}

	klog.Infof("NodeBalancer (%d) has been ensured for service (%s)", nb.ID, serviceNn)
	lbStatus = makeLoadBalancerStatus(service, nb)

	if !l.shouldPreserveNodeBalancer(service) {
		if err := l.cleanupOldNodeBalancer(ctx, service); err != nil {
			sentry.CaptureError(ctx, err)
			return nil, err
		}
	}

	return lbStatus, nil
}

//nolint:funlen
func (l *loadbalancers) updateNodeBalancer(ctx context.Context, service *v1.Service, nodes []*v1.Node, nb *linodego.NodeBalancer) (err error) {
	if len(nodes) == 0 {
		return fmt.Errorf("%w: service %s", errNoNodesAvailable, getServiceNn(service))
	}

	connThrottle := getConnectionThrottle(service)
	if connThrottle != nb.ClientConnThrottle {
		update := nb.GetUpdateOptions()
		update.ClientConnThrottle = &connThrottle

		nb, err = l.client.UpdateNodeBalancer(ctx, nb.ID, update)
		if err != nil {
			sentry.CaptureError(ctx, err)
			return err
		}
	}

	tags := l.getLoadBalancerTags(ctx, service)
	if !reflect.DeepEqual(nb.Tags, tags) {
		update := nb.GetUpdateOptions()
		update.Tags = &tags
		nb, err = l.client.UpdateNodeBalancer(ctx, nb.ID, update)
		if err != nil {
			sentry.CaptureError(ctx, err)
			return err
		}
	}

	// Get all of the NodeBalancer's configs
	nbCfgs, err := l.client.ListNodeBalancerConfigs(ctx, nb.ID, nil)
	if err != nil {
		sentry.CaptureError(ctx, err)
		return err
	}

	// Delete any configs for ports that have been removed from the Service
	if err = l.deleteUnusedConfigs(ctx, nbCfgs, service.Spec.Ports); err != nil {
		sentry.CaptureError(ctx, err)
		return err
	}

	// Add or overwrite configs for each of the Service's ports
	for _, port := range service.Spec.Ports {
		if port.Protocol == v1.ProtocolUDP {
			err := fmt.Errorf("error updating NodeBalancer Config: ports with the UDP protocol are not supported")
			sentry.CaptureError(ctx, err)
			return err
		}

		// Construct a new config for this port
		newNBCfg, err := l.buildNodeBalancerConfig(ctx, service, int(port.Port))
		if err != nil {
			sentry.CaptureError(ctx, err)
			return err
		}

		// Add all of the Nodes to the config
		var newNBNodes []linodego.NodeBalancerNodeCreateOptions
		for _, node := range nodes {
			newNBNodes = append(newNBNodes, l.buildNodeBalancerNodeCreateOptions(node, port.NodePort))
		}

		// Look for an existing config for this port
		var currentNBCfg *linodego.NodeBalancerConfig
		for i := range nbCfgs {
			nbc := nbCfgs[i]
			if nbc.Port == int(port.Port) {
				currentNBCfg = &nbc
				break
			}
		}

		// If there's no existing config, create it
		var rebuildOpts linodego.NodeBalancerConfigRebuildOptions
		if currentNBCfg == nil {
			createOpts := newNBCfg.GetCreateOptions()

			currentNBCfg, err = l.client.CreateNodeBalancerConfig(ctx, nb.ID, createOpts)
			if err != nil {
				sentry.CaptureError(ctx, err)
				return fmt.Errorf("[port %d] error creating NodeBalancer config: %v", int(port.Port), err)
			}
			rebuildOpts = currentNBCfg.GetRebuildOptions()

			// SSLCert and SSLKey return <REDACTED> from the API, so copy the
			// value that we sent in create for the rebuild
			rebuildOpts.SSLCert = newNBCfg.SSLCert
			rebuildOpts.SSLKey = newNBCfg.SSLKey
		} else {
			rebuildOpts = newNBCfg.GetRebuildOptions()
		}

		rebuildOpts.Nodes = newNBNodes

		if _, err = l.client.RebuildNodeBalancerConfig(ctx, nb.ID, currentNBCfg.ID, rebuildOpts); err != nil {
			sentry.CaptureError(ctx, err)
			return fmt.Errorf("[port %d] error rebuilding NodeBalancer config: %v", int(port.Port), err)
		}
	}
	return nil
}

// UpdateLoadBalancer updates the NodeBalancer to have configs that match the Service's ports
func (l *loadbalancers) UpdateLoadBalancer(ctx context.Context, clusterName string, service *v1.Service, nodes []*v1.Node) (err error) {
	ctx = sentry.SetHubOnContext(ctx)
	sentry.SetTag(ctx, "cluster_name", clusterName)
	sentry.SetTag(ctx, "service", service.Name)

	// UpdateLoadBalancer is invoked with a nil LoadBalancerStatus; we must fetch the latest
	// status for NodeBalancer discovery.
	serviceWithStatus := service.DeepCopy()
	serviceWithStatus.Status.LoadBalancer, err = l.getLatestServiceLoadBalancerStatus(ctx, service)
	if err != nil {
		return fmt.Errorf("failed to get latest LoadBalancer status for service (%s): %s", getServiceNn(service), err)
	}

	nb, err := l.getNodeBalancerForService(ctx, serviceWithStatus)
	if err != nil {
		sentry.CaptureError(ctx, err)
		return err
	}

	if !l.shouldPreserveNodeBalancer(service) {
		if err := l.cleanupOldNodeBalancer(ctx, service); err != nil {
			sentry.CaptureError(ctx, err)
			return err
		}
	}

	return l.updateNodeBalancer(ctx, serviceWithStatus, nodes, nb)
}

// Delete any NodeBalancer configs for ports that no longer exist on the Service
// Note: Don't build a map or other lookup structure here, it is not worth the overhead
func (l *loadbalancers) deleteUnusedConfigs(ctx context.Context, nbConfigs []linodego.NodeBalancerConfig, servicePorts []v1.ServicePort) error {
	for _, nbc := range nbConfigs {
		found := false
		for _, sp := range servicePorts {
			if nbc.Port == int(sp.Port) {
				found = true
			}
		}
		if !found {
			if err := l.client.DeleteNodeBalancerConfig(ctx, nbc.NodeBalancerID, nbc.ID); err != nil {
				return err
			}
		}
	}
	return nil
}

// shouldPreserveNodeBalancer determines whether a NodeBalancer should be deleted based on the
// service's preserve annotation.
func (l *loadbalancers) shouldPreserveNodeBalancer(service *v1.Service) bool {
	return getServiceBoolAnnotation(service, annLinodeLoadBalancerPreserve)
}

// EnsureLoadBalancerDeleted deletes the specified loadbalancer if it exists.
// nil is returned if the load balancer for service does not exist or is
// successfully deleted.
//
// EnsureLoadBalancerDeleted will not modify service.
func (l *loadbalancers) EnsureLoadBalancerDeleted(ctx context.Context, clusterName string, service *v1.Service) error {
	ctx = sentry.SetHubOnContext(ctx)
	sentry.SetTag(ctx, "cluster_name", clusterName)
	sentry.SetTag(ctx, "service", service.Name)

	serviceNn := getServiceNn(service)

	if len(service.Status.LoadBalancer.Ingress) == 0 {
		klog.Infof("short-circuiting deletion of NodeBalancer for service(%s) as LoadBalancer ingress is not present", serviceNn)
		return nil
	}

	nb, err := l.getNodeBalancerForService(ctx, service)
	switch getErr := err.(type) {
	case nil:
		break

	case lbNotFoundError:
		klog.Infof("short-circuiting deletion for NodeBalancer for service (%s) as one does not exist: %s", serviceNn, err)
		return nil

	default:
		klog.Errorf("failed to get NodeBalancer for service (%s): %s", serviceNn, err)
		sentry.CaptureError(ctx, getErr)
		return err
	}

	if l.shouldPreserveNodeBalancer(service) {
		klog.Infof("short-circuiting deletion of NodeBalancer (%d) for service (%s) as annotated with %s", nb.ID, serviceNn, annLinodeLoadBalancerPreserve)
		return nil
	}

	if err = l.client.DeleteNodeBalancer(ctx, nb.ID); err != nil {
		klog.Errorf("failed to delete NodeBalancer (%d) for service (%s): %s", nb.ID, serviceNn, err)
		sentry.CaptureError(ctx, err)
		return err
	}

	klog.Infof("successfully deleted NodeBalancer (%d) for service (%s)", nb.ID, serviceNn)
	return nil
}

func (l *loadbalancers) getNodeBalancerByHostname(ctx context.Context, service *v1.Service, hostname string) (*linodego.NodeBalancer, error) {
	lbs, err := l.client.ListNodeBalancers(ctx, nil)
	if err != nil {
		return nil, err
	}
	for _, lb := range lbs {
		if *lb.Hostname == hostname {
			klog.V(2).Infof("found NodeBalancer (%d) for service (%s) via hostname (%s)", lb.ID, getServiceNn(service), hostname)
			return &lb, nil
		}
	}
	return nil, lbNotFoundError{serviceNn: getServiceNn(service)}
}

func (l *loadbalancers) getNodeBalancerByIPv4(ctx context.Context, service *v1.Service, ipv4 string) (*linodego.NodeBalancer, error) {
	filter := fmt.Sprintf(`{"ipv4": "%v"}`, ipv4)
	lbs, err := l.client.ListNodeBalancers(ctx, &linodego.ListOptions{Filter: filter})
	if err != nil {
		return nil, err
	}
	if len(lbs) == 0 {
		return nil, lbNotFoundError{serviceNn: getServiceNn(service)}
	}
	klog.V(2).Infof("found NodeBalancer (%d) for service (%s) via IPv4 (%s)", lbs[0].ID, getServiceNn(service), ipv4)
	return &lbs[0], nil
}

func (l *loadbalancers) getNodeBalancerByID(ctx context.Context, service *v1.Service, id int) (*linodego.NodeBalancer, error) {
	nb, err := l.client.GetNodeBalancer(ctx, id)
	if err != nil {
		if apiErr, ok := err.(*linodego.Error); ok && apiErr.Code == http.StatusNotFound {
			return nil, lbNotFoundError{serviceNn: getServiceNn(service), nodeBalancerID: id}
		}
		return nil, err
	}
	return nb, nil
}

func (l *loadbalancers) getLoadBalancerTags(_ context.Context, service *v1.Service) []string {
	tagStr, ok := getServiceAnnotation(service, annLinodeLoadBalancerTags)
	if ok {
		return strings.Split(tagStr, ",")
	}
	return []string{}
}

func (l *loadbalancers) createNodeBalancer(ctx context.Context, clusterName string, service *v1.Service, configs []*linodego.NodeBalancerConfigCreateOptions) (lb *linodego.NodeBalancer, err error) {
	connThrottle := getConnectionThrottle(service)

	label := l.GetLoadBalancerName(ctx, clusterName, service)
<<<<<<< HEAD
	tags := l.getLoadbalancerTags(ctx, service)

=======
	tags := l.getLoadBalancerTags(ctx, service)
>>>>>>> a731ee8c
	createOpts := linodego.NodeBalancerCreateOptions{
		Label:              &label,
		Region:             l.zone,
		ClientConnThrottle: &connThrottle,
		Configs:            configs,
		Tags:               tags,
	}

	fwid, ok := getServiceAnnotation(service, annLinodeCloudFirewallID)
	if ok {
		firewallID, err := strconv.Atoi(fwid)
		if err != nil {
			return nil, err
		}
		createOpts.FirewallID = firewallID
	}
	return l.client.CreateNodeBalancer(ctx, createOpts)
}

//nolint:funlen
func (l *loadbalancers) buildNodeBalancerConfig(ctx context.Context, service *v1.Service, port int) (linodego.NodeBalancerConfig, error) {
	portConfig, err := getPortConfig(service, port)
	if err != nil {
		return linodego.NodeBalancerConfig{}, err
	}

	health, err := getHealthCheckType(service)
	if err != nil {
		return linodego.NodeBalancerConfig{}, nil
	}

	config := linodego.NodeBalancerConfig{
		Port:          port,
		Protocol:      portConfig.Protocol,
		ProxyProtocol: portConfig.ProxyProtocol,
		Check:         health,
	}

	if health == linodego.CheckHTTP || health == linodego.CheckHTTPBody {
		path := service.Annotations[annLinodeCheckPath]
		if path == "" {
			path = "/"
		}
		config.CheckPath = path
	}

	if health == linodego.CheckHTTPBody {
		body := service.Annotations[annLinodeCheckBody]
		if body == "" {
			return config, fmt.Errorf("for health check type http_body need body regex annotation %v", annLinodeCheckBody)
		}
		config.CheckBody = body
	}
	checkInterval := 5
	if ci, ok := service.Annotations[annLinodeHealthCheckInterval]; ok {
		if checkInterval, err = strconv.Atoi(ci); err != nil {
			return config, err
		}
	}
	config.CheckInterval = checkInterval

	checkTimeout := 3
	if ct, ok := service.Annotations[annLinodeHealthCheckTimeout]; ok {
		if checkTimeout, err = strconv.Atoi(ct); err != nil {
			return config, err
		}
	}
	config.CheckTimeout = checkTimeout

	checkAttempts := 2
	if ca, ok := service.Annotations[annLinodeHealthCheckAttempts]; ok {
		if checkAttempts, err = strconv.Atoi(ca); err != nil {
			return config, err
		}
	}
	config.CheckAttempts = checkAttempts

	checkPassive := true
	if cp, ok := service.Annotations[annLinodeHealthCheckPassive]; ok {
		if checkPassive, err = strconv.ParseBool(cp); err != nil {
			return config, err
		}
	}
	config.CheckPassive = checkPassive

	if portConfig.Protocol == linodego.ProtocolHTTPS {
		if err = l.addTLSCert(ctx, service, &config, portConfig); err != nil {
			return config, err
		}
	}

	return config, nil
}

func (l *loadbalancers) addTLSCert(ctx context.Context, service *v1.Service, nbConfig *linodego.NodeBalancerConfig, config portConfig) error {
	err := l.retrieveKubeClient()
	if err != nil {
		return err
	}

	nbConfig.SSLCert, nbConfig.SSLKey, err = getTLSCertInfo(ctx, l.kubeClient, service.Namespace, config)
	if err != nil {
		return err
	}
	return nil
}

// buildLoadBalancerRequest returns a linodego.NodeBalancer
// requests for service across nodes.
func (l *loadbalancers) buildLoadBalancerRequest(ctx context.Context, clusterName string, service *v1.Service, nodes []*v1.Node) (*linodego.NodeBalancer, error) {
	if len(nodes) == 0 {
		return nil, fmt.Errorf("%w: cluster %s, service %s", errNoNodesAvailable, clusterName, getServiceNn(service))
	}
	ports := service.Spec.Ports
	configs := make([]*linodego.NodeBalancerConfigCreateOptions, 0, len(ports))

	for _, port := range ports {
		if port.Protocol == v1.ProtocolUDP {
			return nil, fmt.Errorf("error creating NodeBalancer Config: ports with the UDP protocol are not supported")
		}

		config, err := l.buildNodeBalancerConfig(ctx, service, int(port.Port))
		if err != nil {
			return nil, err
		}
		createOpt := config.GetCreateOptions()

		for _, n := range nodes {
			createOpt.Nodes = append(createOpt.Nodes, l.buildNodeBalancerNodeCreateOptions(n, port.NodePort))
		}

		configs = append(configs, &createOpt)
	}
	return l.createNodeBalancer(ctx, clusterName, service, configs)
}

func coerceString(s string, minLen, maxLen int, padding string) string {
	if len(padding) == 0 {
		padding = "x"
	}
	if len(s) > maxLen {
		return s[:maxLen]
	} else if len(s) < minLen {
		return coerceString(fmt.Sprintf("%s%s", padding, s), minLen, maxLen, padding)
	}
	return s
}

func (l *loadbalancers) buildNodeBalancerNodeCreateOptions(node *v1.Node, nodePort int32) linodego.NodeBalancerNodeCreateOptions {
	return linodego.NodeBalancerNodeCreateOptions{
		Address: fmt.Sprintf("%v:%v", getNodePrivateIP(node), nodePort),
		// NodeBalancer backends must be 3-32 chars in length
		// If < 3 chars, pad node name with "node-" prefix
		Label:  coerceString(node.Name, 3, 32, "node-"),
		Mode:   "accept",
		Weight: 100,
	}
}

func (l *loadbalancers) retrieveKubeClient() error {
	if l.kubeClient != nil {
		return nil
	}

	var (
		kubeConfig *rest.Config
		err        error
	)

	// Check to see if --kubeconfig was set. If it was, build a kubeconfig from the given file.
	// Otherwise, use the in-cluster config.
	kubeconfigFlag := Options.KubeconfigFlag
	if kubeconfigFlag == nil || kubeconfigFlag.Value.String() == "" {
		kubeConfig, err = rest.InClusterConfig()
	} else {
		kubeConfig, err = clientcmd.BuildConfigFromFlags("", kubeconfigFlag.Value.String())
	}

	if err != nil {
		return err
	}

	l.kubeClient, err = kubernetes.NewForConfig(kubeConfig)
	if err != nil {
		return err
	}

	return nil
}

func getPortConfig(service *v1.Service, port int) (portConfig, error) {
	portConfig := portConfig{}
	portConfigAnnotation, err := getPortConfigAnnotation(service, port)
	if err != nil {
		return portConfig, err
	}
	protocol := portConfigAnnotation.Protocol
	if protocol == "" {
		protocol = "tcp"
		if p, ok := service.Annotations[annLinodeDefaultProtocol]; ok {
			protocol = p
		}
	}
	protocol = strings.ToLower(protocol)

	proxyProtocol := portConfigAnnotation.ProxyProtocol
	if proxyProtocol == "" {
		proxyProtocol = string(linodego.ProxyProtocolNone)
		for _, ann := range []string{annLinodeDefaultProxyProtocol, annLinodeProxyProtocolDeprecated} {
			if pp, ok := service.Annotations[ann]; ok {
				proxyProtocol = pp
				break
			}
		}
	}

	if protocol != "tcp" && protocol != "http" && protocol != "https" {
		return portConfig, fmt.Errorf("invalid protocol: %q specified", protocol)
	}

	switch proxyProtocol {
	case string(linodego.ProxyProtocolNone), string(linodego.ProxyProtocolV1), string(linodego.ProxyProtocolV2):
		break
	default:
		return portConfig, fmt.Errorf("invalid NodeBalancer proxy protocol value '%s'", proxyProtocol)
	}

	portConfig.Port = port
	portConfig.Protocol = linodego.ConfigProtocol(protocol)
	portConfig.ProxyProtocol = linodego.ConfigProxyProtocol(proxyProtocol)
	portConfig.TLSSecretName = portConfigAnnotation.TLSSecretName

	return portConfig, nil
}

func getHealthCheckType(service *v1.Service) (linodego.ConfigCheck, error) {
	hType, ok := service.Annotations[annLinodeHealthCheckType]
	if !ok {
		return linodego.CheckConnection, nil
	}
	if hType != "none" && hType != "connection" && hType != "http" && hType != "http_body" {
		return "", fmt.Errorf("invalid health check type: %q specified in annotation: %q", hType, annLinodeHealthCheckType)
	}
	return linodego.ConfigCheck(hType), nil
}

func getPortConfigAnnotation(service *v1.Service, port int) (portConfigAnnotation, error) {
	annotation := portConfigAnnotation{}
	annotationKey := annLinodePortConfigPrefix + strconv.Itoa(port)
	annotationJSON, ok := service.Annotations[annotationKey]

	if !ok {
		return annotation, nil
	}

	err := json.Unmarshal([]byte(annotationJSON), &annotation)
	if err != nil {
		return annotation, err
	}

	return annotation, nil
}

// getNodePrivateIP should provide the Linode Private IP the NodeBalance
// will communicate with. When using a VLAN or VPC for the Kubernetes cluster
// network, this will not be the NodeInternalIP, so this prefers an annotation
// cluster operators may specify in such a situation.
func getNodePrivateIP(node *v1.Node) string {
	if address, exists := node.Annotations[annLinodeNodePrivateIP]; exists {
		return address
	}

	for _, addr := range node.Status.Addresses {
		if addr.Type == v1.NodeInternalIP {
			return addr.Address
		}
	}
	return ""
}

func getTLSCertInfo(ctx context.Context, kubeClient kubernetes.Interface, namespace string, config portConfig) (string, string, error) {
	if config.TLSSecretName == "" {
		return "", "", fmt.Errorf("TLS secret name for port %v is not specified", config.Port)
	}

	secret, err := kubeClient.CoreV1().Secrets(namespace).Get(ctx, config.TLSSecretName, metav1.GetOptions{})
	if err != nil {
		return "", "", err
	}

	cert := string(secret.Data[v1.TLSCertKey])
	cert = strings.TrimSpace(cert)

	key := string(secret.Data[v1.TLSPrivateKeyKey])

	key = strings.TrimSpace(key)

	return cert, key, nil
}

func getConnectionThrottle(service *v1.Service) int {
	connThrottle := 20

	if connThrottleString := service.Annotations[annLinodeThrottle]; connThrottleString != "" {
		parsed, err := strconv.Atoi(connThrottleString)
		if err == nil {
			if parsed < 0 {
				parsed = 0
			}

			if parsed > 20 {
				parsed = 20
			}
			connThrottle = parsed
		}
	}

	return connThrottle
}

func makeLoadBalancerStatus(service *v1.Service, nb *linodego.NodeBalancer) *v1.LoadBalancerStatus {
	ingress := v1.LoadBalancerIngress{
		Hostname: *nb.Hostname,
	}
	if !getServiceBoolAnnotation(service, annLinodeHostnameOnlyIngress) {
		if val := envBoolOptions("LINODE_HOSTNAME_ONLY_INGRESS"); val {
			klog.Infof("LINODE_HOSTNAME_ONLY_INGRESS:  (%v)", val)
		} else {
			ingress.IP = *nb.IPv4
		}
	}
	return &v1.LoadBalancerStatus{
		Ingress: []v1.LoadBalancerIngress{ingress},
	}
}

// Checks for a truth value in an environment variable
func envBoolOptions(o string) bool {
	boolValue, err := strconv.ParseBool(os.Getenv(o))
	if err != nil {
		return false
	}
	return boolValue
}

// getServiceNn returns the services namespaced name.
func getServiceNn(service *v1.Service) string {
	return fmt.Sprintf("%s/%s", service.Namespace, service.Name)
}

func getServiceAnnotation(service *v1.Service, name string) (string, bool) {
	if service.Annotations == nil {
		return "", false
	}
	val, ok := service.Annotations[name]
	return val, ok
}

func getServiceBoolAnnotation(service *v1.Service, name string) bool {
	value, ok := getServiceAnnotation(service, name)
	if !ok {
		return false
	}
	boolValue, err := strconv.ParseBool(value)
	return err == nil && boolValue
}<|MERGE_RESOLUTION|>--- conflicted
+++ resolved
@@ -517,12 +517,7 @@
 	connThrottle := getConnectionThrottle(service)
 
 	label := l.GetLoadBalancerName(ctx, clusterName, service)
-<<<<<<< HEAD
-	tags := l.getLoadbalancerTags(ctx, service)
-
-=======
 	tags := l.getLoadBalancerTags(ctx, service)
->>>>>>> a731ee8c
 	createOpts := linodego.NodeBalancerCreateOptions{
 		Label:              &label,
 		Region:             l.zone,
